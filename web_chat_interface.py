--- conflicted
+++ resolved
@@ -77,11 +77,7 @@
         self.mcp_client = None
         self.role_manager = None
         self.last_command_context = {}  # Store context for follow-up commands
-<<<<<<< HEAD
-        self.llm_processor = None
-=======
         self.llm_processor = None  # LLM integration
->>>>>>> 6bcd8bcc
         self.llm_enabled = False
         
         if MCP_AVAILABLE:
@@ -97,7 +93,7 @@
             except Exception as e:
                 print(f"Could not initialize workbench role manager: {e}")
         
-<<<<<<< HEAD
+        # Initialize LLM processor
         if LLM_INTEGRATION_AVAILABLE:
             try:
                 self.llm_processor = create_llm_processor()
@@ -109,23 +105,10 @@
             except Exception as e:
                 print(f"Could not initialize LLM processor: {e}")
                 self.llm_enabled = False
-=======
-        # Initialize LLM processor
-        if LLM_INTEGRATION_AVAILABLE:
-            try:
-                self.llm_processor = create_llm_processor()
-                self.llm_enabled = self.llm_processor.available
-                if self.llm_enabled:
-                    print(f"🤖 LLM Integration enabled: {self.llm_processor.provider}")
-                else:
-                    print("🤖 LLM Integration available but no provider configured")
-            except Exception as e:
-                print(f"Could not initialize LLM processor: {e}")
         
         # Setup demo data for cloud deployment if MCP not available
         if not MCP_AVAILABLE and self.role_manager:
             self.setup_demo_data()
->>>>>>> 6bcd8bcc
 
     async def connect(self, websocket: WebSocket):
         await websocket.accept()
@@ -547,15 +530,9 @@
                 return {
                     "type": "help",
                     "commands": [
-<<<<<<< HEAD
-                        f"🤖 LLM: {self.llm_processor.client_config['name']} ({self.llm_processor.client_config['model']}) - ACTIVE" if self.llm_enabled else "🤖 LLM: Not available (rule-based only)",
+                        f"🤖 LLM: {self.llm_processor.client_config['name'] if self.llm_processor and self.llm_processor.client_config else 'Unknown'} - ACTIVE" if self.llm_enabled else "🤖 LLM: Not available (rule-based only)",
                         "🔗 Supports contextual follow-up commands",
                         "💬 Natural language processing enabled" if self.llm_enabled else "📝 Rule-based command processing",
-=======
-                        f"💡 {llm_status}{llm_info}",
-                        "🔗 Supports contextual follow-up commands",
-                        "🗣️ Natural language conversation enabled" if self.llm_enabled else "🗣️ Pattern-based natural language",
->>>>>>> 6bcd8bcc
                         "",
                         "help - Show available commands",
                         "agents / list agents / show agents - List all agents",
